package graphics.scenery.controls

import com.fasterxml.jackson.annotation.JsonProperty
import com.fasterxml.jackson.databind.DeserializationFeature
import com.fasterxml.jackson.databind.ObjectMapper
import com.fasterxml.jackson.databind.annotation.JsonDeserialize
import com.fasterxml.jackson.dataformat.yaml.YAMLFactory
import com.fasterxml.jackson.module.kotlin.KotlinModule
import graphics.scenery.*
import graphics.scenery.backends.Display
import graphics.scenery.backends.vulkan.VU
import graphics.scenery.backends.vulkan.VulkanDevice
import graphics.scenery.backends.vulkan.VulkanTexture
import graphics.scenery.backends.vulkan.endCommandBuffer
import graphics.scenery.utils.JsonDeserialisers
import graphics.scenery.utils.LazyLogger
import graphics.scenery.utils.Statistics
import kotlinx.coroutines.GlobalScope
import kotlinx.coroutines.launch
import org.joml.*
import org.lwjgl.openvr.*
import org.lwjgl.openvr.VR.*
import org.lwjgl.openvr.VRCompositor.*
import org.lwjgl.openvr.VRRenderModels.VRRenderModels_GetRenderModelOriginalPath
import org.lwjgl.openvr.VRSystem.*
import org.lwjgl.system.MemoryStack.stackPush
import org.lwjgl.system.MemoryUtil.*
import org.lwjgl.vulkan.*
import org.lwjgl.vulkan.VK10.VK_IMAGE_ASPECT_COLOR_BIT
import org.scijava.ui.behaviour.*
import org.scijava.ui.behaviour.io.InputTriggerConfig
import java.awt.Component
import java.awt.event.KeyEvent
import java.io.File
import java.nio.FloatBuffer
import java.nio.IntBuffer
import java.nio.LongBuffer
import java.nio.charset.Charset
import java.util.*
import java.util.concurrent.ConcurrentHashMap
import kotlin.math.absoluteValue

/**
 * TrackerInput implementation of OpenVR
 *
 * @author Ulrik Günther <hello@ulrik.is>
 * @property[seated] Whether the user is assumed to be sitting or not.
 * @property[useCompositor] Whether or not the compositor should be used.
 * @constructor Creates a new OpenVR HMD instance, using the compositor if requested
 */
open class OpenVRHMD(val seated: Boolean = false, val useCompositor: Boolean = true) : TrackerInput, Display, Hubable {

    /** slf4j logger instance */
    protected val logger by LazyLogger()
    /** The Hub to use for communication */
    override var hub: Hub? = null

    /** Has the HMD already been initialised? */
    @Volatile protected var initialized = false
    @Volatile protected var compositorInitialized = false

    /** OpenVR poses structure for all tracked device */
    protected var hmdTrackedDevicePoses: TrackedDevicePose.Buffer = TrackedDevicePose.calloc(k_unMaxTrackedDeviceCount)
    protected var gamePoses: TrackedDevicePose.Buffer = TrackedDevicePose.calloc(k_unMaxTrackedDeviceCount)

    /** error code storage */
    protected val error: IntBuffer = memAllocInt(1)
    /** Storage for the poses of all tracked devices. */
    protected var trackedDevices = ConcurrentHashMap<String, TrackedDevice>()
    /** Cache for per-eye projection matrices */
    protected var eyeProjectionCache: ArrayList<Matrix4f?> = ArrayList()
    /** Cache for head-to-eye transform matrices */
    protected var eyeTransformCache: ArrayList<Matrix4f?> = ArrayList()

    /** When did the last vsync occur? */
    protected val lastVsync: FloatBuffer = memAllocFloat(1)
    /** Current frame count on the HMD */
    protected val frameCount: LongBuffer = memAllocLong(1)
    /** Display frequency of the HMD */
    protected var hmdDisplayFreq: Int = 0

    /** Latency wait time */
    protected var latencyWaitTime = 0L
    /** Whether or not to vsync to the beacons */
    protected var vsyncToPhotons = 0.0f

    /** Per-run frame count */
    protected var frameCountRun = 0
    /** Per-frame rendering time */
    protected var timePerFrame = 0.0f

    /** (De)activate latency debugging */
    var debugLatency = false
    /** Frame count per-vsync */
    protected var frames = 0

    /** disables submission in case of compositor errors */
    protected var disableSubmission: Boolean = false

    @Volatile protected var readyForSubmission: Boolean = false
        private set

    protected val inputHandler = MouseAndKeyHandler()
    protected val config: InputTriggerConfig = InputTriggerConfig()
    protected val inputMap = InputTriggerMap()
    protected val behaviourMap = BehaviourMap()

    var manufacturer: Manufacturer = Manufacturer.Other
        private set
    var trackingSystemName: String = ""
        private set

    private var commandPool = -1L

    override var events = TrackerInputEventHandlers()

    /** Set of keys that are allowed to be repeated. */
    val allowRepeats = HashSet<Pair<OpenVRButton, TrackerRole>>(5, 0.8f)
    protected val keysDown = HashSet<Pair<OpenVRButton, TrackerRole>>(5, 0.8f)

    enum class Manufacturer {
        HTC,
        Oculus,
        WindowsMR,
        Other
    }


    protected data class CompositeModel(
        val thumbnail: String,
        val components: Map<String, CompositeModelComponents>
    )

    protected data class CompositeModelComponents(
        val filename: String?,
        val motion: CompositeModelMotion?,
        @JsonProperty("component_local") val transform: CompositeModelTransform?,
        val visibility: Map<String, Boolean>?
    )

    protected data class CompositeModelMotion(
        val type: String,
        @JsonProperty("controller_axis") val controllerAxis: Int,
        @JsonProperty("component_path") val componentPath: String?,
        @JsonProperty("pressed_path") val pressedPath: String?,
        @JsonDeserialize(using = JsonDeserialisers.VectorDeserializer::class) val center: Vector3f = Vector3f(0.0f, 0.0f, 0.0f),
        @JsonProperty("rotate_xyz") @JsonDeserialize(using = JsonDeserialisers.VectorDeserializer::class) val rotation: Vector3f = Vector3f(0.0f, 0.0f, 0.0f),
        @JsonProperty("press_rotation_x") @JsonDeserialize(using = JsonDeserialisers.VectorDeserializer::class) val pressRotationX: Vector2f = Vector2f(0.0f, 0.0f),
        @JsonProperty("press_rotation_y") @JsonDeserialize(using = JsonDeserialisers.VectorDeserializer::class) val pressRotationY: Vector2f = Vector2f(0.0f, 0.0f),
        @JsonProperty("press_translate") @JsonDeserialize(using = JsonDeserialisers.VectorDeserializer::class) val pressTranslate: Vector3f = Vector3f(0.0f, 0.0f, 0.0f),
        @JsonProperty("press_translate_x") @JsonDeserialize(using = JsonDeserialisers.VectorDeserializer::class) val pressTranslateX: Vector3f = Vector3f(0.0f, 0.0f, 0.0f),
        @JsonProperty("press_translate_y") @JsonDeserialize(using = JsonDeserialisers.VectorDeserializer::class) val pressTranslateY: Vector3f = Vector3f(0.0f, 0.0f, 0.0f),
        @JsonProperty("pivot") @JsonDeserialize(using = JsonDeserialisers.VectorDeserializer::class) val pivot: Vector3f = Vector3f(0.0f, 0.0f, 0.0f),
        @JsonProperty("value_mapping") @JsonDeserialize(using = JsonDeserialisers.VectorDeserializer::class) val valueMapping: Vector2f = Vector2f(0.0f, 0.0f),
        @JsonDeserialize(using = JsonDeserialisers.VectorDeserializer::class) val axis: Vector3f = Vector3f(1.0f, 0.0f, 0.0f),
        @JsonProperty("controller_button") val controllerButton: Int
    )

    data class CompositeModelTransform(
        @JsonDeserialize(using = JsonDeserialisers.VectorDeserializer::class) val origin: Vector3f,
        @JsonProperty("rotate_xyz") @JsonDeserialize(using = JsonDeserialisers.VectorDeserializer::class) val rotation: Vector3f
    )

    val eventTypes: Map<Int, String> = VR::class.java.declaredFields
        .filter { it.name.startsWith("EVREventType_VREvent_")}
        .map { it.getInt(null) to it.name.substringAfter("EVREventType_VREvent_") }
        .toMap()

    init {
        logger.debug("Registered ${eventTypes.size} event types")

        inputHandler.setBehaviourMap(behaviourMap)
        inputHandler.setInputMap(inputMap)

        error.put(0, -1)

        try {
            val token = VR_InitInternal(error, EVRApplicationType_VRApplication_Scene)

            if (error[0] == 0) {
                OpenVR.create(token)
                logger.info("Initializing OpenVR ($token)...")
            }

            if (error[0] != 0) {
                if (error[0] == 108) {
                    // only warn if no HMD found.
                    logger.warn("No HMD found. Are all cables connected?")
                } else {
                    logger.error("Initialization error - ${VR_GetVRInitErrorAsEnglishDescription(error[0])}")
                }

                initialized = false
            } else {
                initialized = true
                logger.info("OpenVR library: Initialized.")

                hmdDisplayFreq = ETrackedDeviceProperty_Prop_DisplayFrequency_Float

                timePerFrame = 1.0f / hmdDisplayFreq

                if (useCompositor) {
                    initCompositor()
                }

                eyeProjectionCache.add(null)
                eyeProjectionCache.add(null)

                eyeTransformCache.add(null)
                eyeTransformCache.add(null)

                val m = getStringProperty(k_unTrackedDeviceIndex_Hmd, ETrackedDeviceProperty_Prop_ManufacturerName_String)
                manufacturer = when {
                    m.contains("HTC") -> Manufacturer.HTC
                    m.contains("WindowsMR") -> Manufacturer.WindowsMR
                    m.contains("Oculus") -> Manufacturer.Oculus
                    else -> Manufacturer.Other
                }
                trackingSystemName = getStringProperty(k_unTrackedDeviceIndex_Hmd, ETrackedDeviceProperty_Prop_TrackingSystemName_String)
                val driverVersion = getStringProperty(k_unTrackedDeviceIndex_Hmd, ETrackedDeviceProperty_Prop_DriverVersion_String)

                logger.info("Initialized device $manufacturer $trackingSystemName $driverVersion with render target size ${getRenderTargetSize().x()}x${getRenderTargetSize().y()}")
            }

        } catch(e: UnsatisfiedLinkError) {
            logger.error("OpenVR support library not found, skipping initialization.")
            logger.error(e.message + "\n" + e.stackTrace.joinToString("\n"))
            initialized = false
        }


        // Having vsync enabled might lead to wrong prediction and "swimming"
        // artifacts.
        hub?.get<Settings>()?.let { settings ->
            logger.info("Disabling vsync, as frame swap governed by compositor.")
            settings.set("Renderer.DisableVsync", true)
        }
    }

    private fun idToEventType(id: Int): String = eventTypes.getOrDefault(id, "Unknown event($id)")

    /**
     * Initialises the OpenVR compositor
     */
    fun initCompositor() {
        if(!initialized) {
            return
        }

        logger.info("Compositor initialized")

        if (seated) {
            VRCompositor_SetTrackingSpace(ETrackingUniverseOrigin_TrackingUniverseSeated)
        } else {
            VRCompositor_SetTrackingSpace(ETrackingUniverseOrigin_TrackingUniverseStanding)
        }

        val err = memAllocInt(1)
        vsyncToPhotons = VRSystem_GetFloatTrackedDeviceProperty(k_unTrackedDeviceIndex_Hmd, ETrackedDeviceProperty_Prop_SecondsFromVsyncToPhotons_Float, err)
        memFree(err)

        compositorInitialized = true
    }

    /**
     * Runs the OpenVR shutdown hooks
     */
    fun close() {
        VR_ShutdownInternal()
    }

    /**
     * Check whether there is a working TrackerInput for this device.
     *
     * @returns the [TrackerInput] if that is the case, null otherwise.
     */
    override fun getWorkingTracker(): TrackerInput? {
        return if(initialized) {
            this
        } else {
            null
        }
    }

    /**
     * Returns a [Display] instance, if working currently
     *
     * @return Either a [Display] instance, or null.
     */
    override fun getWorkingDisplay(): Display? {
        return if(initialized) {
            this
        } else {
            null
        }
    }

    /**
     * Check whether the HMD is initialized and working
     *
     * @return True if HMD is initialiased correctly and working properly
     */
    override fun initializedAndWorking(): Boolean {
        return initialized
    }

    /**
     * Returns the optimal render target size for the HMD as 2D vector
     *
     * @return Render target size as 2D vector
     */
    final override fun getRenderTargetSize(): Vector2i {
            val x = memAllocInt(1)
            val y = memAllocInt(1)

            VRSystem_GetRecommendedRenderTargetSize(x, y)

        val width = x.get(0)
        val height = y.get(0)

        memFree(x)
        memFree(y)

        return Vector2i(width, height)
    }

    /**
     * Returns the field of view in degrees
     *
     * @return FOV in degrees
     */
    @Suppress("unused")
    fun getFOV(direction: Int): Float {
        val err = memAllocInt(1)
        val fov = VRSystem_GetFloatTrackedDeviceProperty(k_unTrackedDeviceIndex_Hmd, direction, err)

        if (fov == 0f) {
            return 55.0f
        } else if (fov <= 10.0f) {
            return fov * 57.2957795f
        }

        return fov
    }

    /**
     * Returns the per-eye projection matrix
     *
     * @param[eye] The index of the eye
     * @return Matrix4f containing the per-eye projection matrix
     */
    @Synchronized override fun getEyeProjection(eye: Int, nearPlane: Float, farPlane: Float): Matrix4f {
        if (eyeProjectionCache[eye] == null) {
            val projection = HmdMatrix44.calloc()
            VRSystem_GetProjectionMatrix(eye, nearPlane, farPlane, projection)

            eyeProjectionCache[eye] = projection.toMatrix4f().transpose()
        }

        return eyeProjectionCache[eye] ?: throw IllegalStateException("No cached projection for eye $eye found.")
    }

    /**
     * Returns the per-eye transform that moves from head to eye
     *
     * @param[eye] The eye index
     * @return Matrix4f containing the transform
     */
    @Synchronized override fun getHeadToEyeTransform(eye: Int): Matrix4f {
        if (eyeTransformCache[eye] == null) {
            val transform = HmdMatrix34.calloc()
            VRSystem_GetEyeToHeadTransform(eye, transform)

            eyeTransformCache[eye] = transform.toMatrix4f()

            logger.trace("Head-to-eye #{}: {}", eye, eyeTransformCache[eye].toString())
        }

        val current = eyeTransformCache[eye] ?: throw IllegalStateException("No cached eye transform for eye $eye found.")

        return Matrix4f(current)
    }

    /**
     * Returns the inter-pupillary distance (IPD)
     *
     * @return IPD as Float
     */
    override fun getIPD(): Float {
        val err = memAllocInt(1)
        if (!initialized) {
            return 0.065f
        } else {
            return VRSystem_GetFloatTrackedDeviceProperty(k_unTrackedDeviceIndex_Hmd, ETrackedDeviceProperty_Prop_UserIpdMeters_Float, err)
        }
    }

    /**
     * Returns the orientation of the HMD
     *
     * @returns Matrix4f with orientation
     */
    override fun getOrientation(): Quaternionf {
        val q = Quaternionf().setFromUnnormalized(getPose())

        return q
    }

    override fun getOrientation(id: String): Quaternionf {
        val device = trackedDevices.get(id)
        val q = Quaternionf()

        if (device != null) {
            q.setFromUnnormalized(device.pose)
        }

        return q
    }

    /**
     * Returns the absolute position as Vector3f
     *
     * @return HMD position as Vector3f
     */
    override fun getPosition(): Vector3f {
        val m = getPose()
        return Vector3f(-1.0f * m.get(0, 3), -1.0f * m.get(1, 3), -1.0f * m.get(2, 3))
    }

    /**
     * Queries the OpenVR runtime for updated poses and stores them
     */
    @Synchronized override fun update() {
        if (!initialized) {
            return
        }

        if (useCompositor && !compositorInitialized) {
            return
        }

        VRCompositor_WaitGetPoses(hmdTrackedDevicePoses, gamePoses)

        for (device in (0 until k_unMaxTrackedDeviceCount)) {
            val isValid = hmdTrackedDevicePoses.get(device).bPoseIsValid()

            if (isValid) {
                val type = when (VRSystem_GetTrackedDeviceClass(device)) {
                    ETrackedDeviceClass_TrackedDeviceClass_Controller -> TrackedDeviceType.Controller
                    ETrackedDeviceClass_TrackedDeviceClass_HMD -> TrackedDeviceType.HMD
                    ETrackedDeviceClass_TrackedDeviceClass_TrackingReference -> TrackedDeviceType.BaseStation
                    ETrackedDeviceClass_TrackedDeviceClass_GenericTracker -> TrackedDeviceType.Generic

                    ETrackedDeviceClass_TrackedDeviceClass_Invalid -> TrackedDeviceType.Invalid
                    else -> TrackedDeviceType.Invalid
                }

                if (type == TrackedDeviceType.Invalid) {
                    continue
                }

                val d = trackedDevices.computeIfAbsent("$type-$device") {
                    val timestamp = System.nanoTime()
                    val deviceName = "$type-$device"
                    val deviceModelPath = getStringProperty(device, ETrackedDeviceProperty_Prop_RenderModelName_String)
                    val td = TrackedDevice(type, deviceName, Matrix4f().identity(), timestamp = timestamp)
                    td.modelPath = deviceModelPath

                    val role = VRSystem_GetControllerRoleForTrackedDeviceIndex(device)
                    td.role = when(role) {
                        1 -> TrackerRole.LeftHand
                        2 -> TrackerRole.RightHand
                        else -> TrackerRole.Invalid
                    }

                    GlobalScope.launch {
                        try {
                            val c = Mesh()
                            c.name = deviceName
                            loadModelForMesh(td, c)
                            td.model = c
                        } catch(e: Exception) {
                            logger.warn("Could not load model for $deviceName, device will not be visible in the scene. ($e)")
                            td.model = null
                        }

                        events.onDeviceConnect.forEach { it.invoke(this@OpenVRHMD, td, timestamp) }
                    }

                    td
                }

                if(type == TrackedDeviceType.Controller) {
                    if (d.metadata !is VRControllerState) {
                        d.metadata = VRControllerState.calloc()
                    }

                    // role might change during use
                    val role = VRSystem_GetControllerRoleForTrackedDeviceIndex(device)
                    d.role = when(role) {
                        1 -> TrackerRole.LeftHand
                        2 -> TrackerRole.RightHand
                        else -> TrackerRole.Invalid
                    }

                    val state = d.metadata as? VRControllerState
                    if(state != null) {
                        VRSystem_GetControllerState(device, state)

                        logger.trace("Axis of {}: {} {}, button {}", d.role, state.rAxis(0).x(), state.rAxis(0).y(), state.ulButtonPressed())

                        when {
                            (state.rAxis(0).x() > 0.5f && state.rAxis(0).y().absoluteValue < 0.5f && state.isDPadAction()) -> OpenVRButton.Right.toKeyEvent(d.role)
                            (state.rAxis(0).x() < -0.5f && state.rAxis(0).y().absoluteValue < 0.5f && state.isDPadAction()) -> OpenVRButton.Left.toKeyEvent(d.role)
                            (state.rAxis(0).y() > 0.5f && state.rAxis(0).x().absoluteValue < 0.5f && state.isDPadAction()) -> OpenVRButton.Up.toKeyEvent(d.role)
                            (state.rAxis(0).y() < -0.5f && state.rAxis(0).x().absoluteValue < 0.5f && state.isDPadAction()) -> OpenVRButton.Down.toKeyEvent(d.role)
                            else -> null
                        }?.let { event ->
                            logger.debug("Pressing {}/{} on {}", KeyEvent.getKeyText(event.first.keyCode), KeyEvent.getKeyText(event.second.keyCode), d.role)

                            GlobalKeyEventDispatcher.getInstance().dispatchKeyEvent(event.first)
                            inputHandler.keyPressed(event.first)
                            GlobalKeyEventDispatcher.getInstance().dispatchKeyEvent(event.second)
                            inputHandler.keyReleased(event.second)
                        }
                    }
                }

                val pose = hmdTrackedDevicePoses.get(device).mDeviceToAbsoluteTracking()

                d.pose = pose.toMatrix4f()
                d.timestamp = System.nanoTime()
                d.velocity = hmdTrackedDevicePoses.get(device).vVelocity().toVector3f()
                d.angularVelocity = hmdTrackedDevicePoses.get(device).vAngularVelocity().toVector3f()

                if (type == TrackedDeviceType.HMD) {
                    d.pose.invert()
                }
            }
        }

        val event = VREvent.calloc()
        while(VRSystem_PollNextEvent(event)) {
            val role = when(VRSystem_GetControllerRoleForTrackedDeviceIndex(event.trackedDeviceIndex())) {
                ETrackedControllerRole_TrackedControllerRole_LeftHand -> TrackerRole.LeftHand
                ETrackedControllerRole_TrackedControllerRole_RightHand -> TrackerRole.RightHand
                ETrackedControllerRole_TrackedControllerRole_Invalid -> TrackerRole.Invalid
                else -> TrackerRole.Invalid
            }

            logger.debug("Event ${idToEventType(event.eventType())} for role $role")

            if(event.eventType() == EVREventType_VREvent_ButtonPress) {
                val button = event.data().controller().button()

                OpenVRButton.values().find { it.internalId == button }?.let {
                    logger.debug("Button pressed: $it on $role")
                    val keyEvent = it.toKeyEvent(role)
                    GlobalKeyEventDispatcher.getInstance().dispatchKeyEvent(keyEvent.first)
                    inputHandler.keyPressed(keyEvent.first)
                    keysDown.add(it to role)
                    GlobalKeyEventDispatcher.getInstance().dispatchKeyEvent(keyEvent.second)
                }
            }

            if(event.eventType() == EVREventType_VREvent_ButtonUnpress) {
                val button = event.data().controller().button()

                OpenVRButton.values().find { it.internalId == button }?.let {
                    logger.debug("Button unpressed: $it on $role")
                    val keyEvent = it.toKeyEvent(role)
                    GlobalKeyEventDispatcher.getInstance().dispatchKeyEvent(keyEvent.second)
                    inputHandler.keyReleased(keyEvent.second)
                    keysDown.remove(it to role)
                }
            }

            if(event.eventType() == EVREventType_VREvent_MouseMove) {
                val x = event.data().mouse().x()
                val y = event.data().mouse().y()
                val down = event.data().mouse().button()

                logger.debug("Touchpad moved $x $y, down=$down")
            }
        }
        event.free()

        keysDown.forEach {
            if(it in allowRepeats) {
                val e = it.first.toKeyEvent(it.second)
                inputHandler.keyPressed(e.first)
            }
        }

        hub?.get<Statistics>()?.let { stats ->
            val timing = CompositorFrameTiming.calloc(1)
            if(VRCompositor_GetFrameTiming(timing)) {
                stats.add("OpenVR.NumFramePresents", timing.m_nNumFramePresents(), false)
                stats.add("OpenVR.NumFrameMisPresents", timing.m_nNumMisPresented(), false)
                stats.add("OpenVR.NumDroppedFrames", timing.m_nNumDroppedFrames(), false)

                stats.add("OpenVR.SystemTimeInSeconds", timing.m_flSystemTimeInSeconds())
                stats.add("OpenVR.PreSubmitGPUTime", timing.m_flPreSubmitGpuMs())
                stats.add("OpenVR.PostSubmitGPUTime", timing.m_flPostSubmitGpuMs())
                stats.add("OpenVR.TotalRenderGPUTime", timing.m_flTotalRenderGpuMs())
                stats.add("OpenVR.CompositorRenderGPUTime", timing.m_flCompositorRenderGpuMs())
                stats.add("OpenVR.CompositorRenderCPUTime", timing.m_flCompositorRenderCpuMs())
                stats.add("OpenVR.FrameInterval", timing.m_flClientFrameIntervalMs())
                stats.add("OpenVR.TimeCPUBlockedForPresent", timing.m_flPresentCallCpuMs())
                stats.add("OpenVR.TimeCPUWaitForPresent", timing.m_flWaitForPresentCpuMs())
                stats.add("OpenVR.TimeSpentForSubmit", timing.m_flSubmitFrameMs())
            }

            timing.free()
        }

        readyForSubmission = true
    }

    private fun VRControllerState.isDPadAction(): Boolean {
        return if(manufacturer == Manufacturer.HTC) {
            (this.ulButtonPressed() and (1L shl EVRButtonId_k_EButton_SteamVR_Touchpad) != 0L)
        } else {
            true
        }
    }


    data class AWTKey(val code: Int, val modifiers: Int = 0, var time: Long = System.nanoTime(), val char: Char = KeyEvent.CHAR_UNDEFINED, val string: String = KeyEvent.getKeyText(code))

    /**
     * Query the HMD whether a compositor is used or the renderer should take
     * care of displaying on the HMD on its own.
     *
     * @return True if the HMD has a compositor
     */
    override fun hasCompositor(): Boolean {
        if (useCompositor && initialized) {
            return true
        }

        return false
    }

    /**
     * Submit OpenGL texture IDs to the compositor. The texture is assumed to have the left eye in the
     * left half, right eye in the right half.
     *
     * @param[textureId] OpenGL Texture ID of the left eye texture
     */
    @Synchronized override fun submitToCompositor(textureId: Int) {
        VRCompositor_WaitGetPoses(hmdTrackedDevicePoses, gamePoses)
        update()
        if (disableSubmission || !readyForSubmission) {
            return
        }


        stackPush().use { stack ->
            try {
                if (disableSubmission || !readyForSubmission) {
                    return
                }

                readyForSubmission = false

                val texture = Texture.callocStack(stack)
                    .eColorSpace(EColorSpace_ColorSpace_Gamma)
                    .eType(ETextureType_TextureType_OpenGL)
                    .handle(textureId.toLong())

                val boundsLeft = VRTextureBounds.callocStack(stack).set(0.0f, 0.0f, 0.5f, 1.0f)
                val errorLeft = VRCompositor_Submit(EVREye_Eye_Left, texture, boundsLeft, 0)

                val boundsRight = VRTextureBounds.callocStack(stack).set(0.5f, 0.0f, 1.0f, 1.0f)
                val errorRight = VRCompositor_Submit(EVREye_Eye_Right, texture, boundsRight, 0)

                if (errorLeft != EVRCompositorError_VRCompositorError_None
                    || errorRight != EVRCompositorError_VRCompositorError_None) {
                    logger.error("Compositor error: ${translateError(errorLeft)} ($errorLeft)/${translateError(errorRight)} ($errorRight)")
                }
            } catch (e: java.lang.Error) {
                logger.error("Compositor submission failed, please restart the HMD, SteamVR and the application.")
                disableSubmission = true
            }
        }
    }

    override fun submitToCompositorVulkan(width: Int, height: Int, format: Int,
                                          instance: VkInstance, device: VulkanDevice,
                                          queue: VkQueue, image: Long) {
<<<<<<< HEAD
        VRCompositor_WaitGetPoses(hmdTrackedDevicePoses, gamePoses)

        update()
=======
//        update()
>>>>>>> 992d854d
        if (disableSubmission || !readyForSubmission) {
            return
        }

        stackPush().use { stack ->
            val textureData = VRVulkanTextureData.callocStack(stack)
                .m_nImage(image)
                .m_pInstance(instance.address())
                .m_pPhysicalDevice(device.physicalDevice.address())
                .m_pDevice(device.vulkanDevice.address())
                .m_pQueue(queue.address())
                .m_nQueueFamilyIndex(device.queues.graphicsQueue.first)
                .m_nWidth(width)
                .m_nHeight(height)
                .m_nFormat(format)
                .m_nSampleCount(1)

            val texture = Texture.callocStack(stack)
                .handle(textureData.address())
                .eColorSpace(EColorSpace_ColorSpace_Gamma)
                .eType(ETextureType_TextureType_Vulkan)

            readyForSubmission = false

            if(commandPool == -1L) {
                commandPool = device.createCommandPool(device.queues.graphicsQueue.first)
            }

            val subresourceRange = VkImageSubresourceRange.callocStack(stack)
                .aspectMask(VK_IMAGE_ASPECT_COLOR_BIT)
                .baseMipLevel(0)
                .levelCount(1)
                .baseArrayLayer(0)
                .layerCount(1)

            // transition input texture to VK_IMAGE_LAYOUT_TRANSFER_SRC_OPTIMAL,
            // as expected by SteamVR.
            with(VU.newCommandBuffer(device, commandPool, autostart = true)) {
                // transition source attachment
                VulkanTexture.transitionLayout(image,
                    KHRSwapchain.VK_IMAGE_LAYOUT_PRESENT_SRC_KHR,
                    VK10.VK_IMAGE_LAYOUT_TRANSFER_SRC_OPTIMAL,
                    subresourceRange = subresourceRange,
                    commandBuffer = this,
                    srcStage = VK10.VK_PIPELINE_STAGE_COLOR_ATTACHMENT_OUTPUT_BIT,
                    dstStage = VK10.VK_PIPELINE_STAGE_TRANSFER_BIT
                )

                logger.trace("Submitting left...")
                val boundsLeft = VRTextureBounds.callocStack(stack).set(0.0f, 0.0f, 0.5f, 1.0f)
                val errorLeft = VRCompositor_Submit(EVREye_Eye_Left, texture, boundsLeft, EVRSubmitFlags_Submit_Default)

                logger.trace("Submitting right...")
                val boundsRight = VRTextureBounds.callocStack(stack).set(0.5f, 0.0f, 1.0f, 1.0f)
                val errorRight = VRCompositor_Submit(EVREye_Eye_Right, texture, boundsRight, EVRSubmitFlags_Submit_Default)

                // NOTE: Here, an "unsupported texture type" error can be thrown if the required Vulkan
                // device or instance extensions have not been loaded -- even if the texture has the correct
                // format. The solution is to reinitialize the renderer then, in order to pick up these extensions.
                if (errorLeft != EVRCompositorError_VRCompositorError_None
                    || errorRight != EVRCompositorError_VRCompositorError_None) {
                    logger.error("Compositor error: ${translateError(errorLeft)} ($errorLeft)/${translateError(errorRight)} ($errorRight)")
                }

                // transition source attachment
                VulkanTexture.transitionLayout(image,
                    VK10.VK_IMAGE_LAYOUT_TRANSFER_SRC_OPTIMAL,
                    KHRSwapchain.VK_IMAGE_LAYOUT_PRESENT_SRC_KHR,
                    subresourceRange = subresourceRange,
                    commandBuffer = this,
                    srcStage = VK10.VK_PIPELINE_STAGE_TRANSFER_BIT,
                    dstStage = VK10.VK_PIPELINE_STAGE_COLOR_ATTACHMENT_OUTPUT_BIT
                )

                endCommandBuffer(device, commandPool, queue, true, true)
            }
        }
<<<<<<< HEAD
    }

    fun vibrate(controller: TrackedDevice, duration: Int = 1000) {
        val id = controller.name.substringAfterLast("-").toInt()
        VRSystem_TriggerHapticPulse(id, 0, duration.toShort())
=======
>>>>>>> 992d854d
    }


    /**
     * Returns a [List] of Vulkan instance extensions required by the device.
     *
     * @return [List] of strings containing the required instance extensions
     */
    override fun getVulkanInstanceExtensions(): List<String> {
        stackPush().use { stack ->
            val buffer = stack.calloc(1024)
            val count = VRCompositor_GetVulkanInstanceExtensionsRequired(buffer)

            logger.debug("Querying required vulkan instance extensions...")
            return if (count == 0) {
                listOf()
            } else {
                val extensions = VRCompositor_GetVulkanInstanceExtensionsRequired(count).split(" ")

                logger.debug("Vulkan required instance extensions are: ${extensions.joinToString(", ")}")
                return extensions
            }
        }
    }

    /**
     * Returns a [List] of Vulkan device extensions required by the device.
     *
     * @return [List] of strings containing the required device extensions
     */
    override fun getVulkanDeviceExtensions(physicalDevice: VkPhysicalDevice): List<String> {
        stackPush().use { stack ->
            val buffer = stack.calloc(1024)
            val count = VRCompositor_GetVulkanDeviceExtensionsRequired(physicalDevice.address(), buffer)

            logger.debug("Querying required vulkan device extensions...")
            return if (count == 0) {
                listOf()
            } else {
                val extensions = VRCompositor_GetVulkanDeviceExtensionsRequired(physicalDevice.address(), count).split(" ")

                logger.debug("Vulkan required device extensions are: ${extensions.joinToString(", ")}")
                return extensions
            }
        }
    }

    private fun getStringProperty(deviceIndex: Int, property: Int): String {
        stackPush().use { stack ->
            val buffer = stack.calloc(1024)

            val size = VRSystem_GetStringTrackedDeviceProperty(deviceIndex, property, buffer, null)
            if (size == 0) {
                return ""
            }

            val propertyArray = ByteArray(size - 1)
            buffer.get(propertyArray, 0, size - 1)

            return String(propertyArray, Charset.defaultCharset())
        }
    }

    /**
     * Queries the OpenVR runtime whether the user is using a sitting or standing configuration
     */
    fun getExperience(): Int {
        return if (seated) {
            ETrackingUniverseOrigin_TrackingUniverseSeated
        } else {
            ETrackingUniverseOrigin_TrackingUniverseStanding
        }
    }

    /**
     * Returns the HMD pose
     *
     * @return HMD pose as Matrix4f
     */
    override fun getPose(): Matrix4f {
        return this.trackedDevices.values.firstOrNull { it.type == TrackedDeviceType.HMD }?.pose ?: Matrix4f().identity()
    }

    /**
     * Returns the HMD pose for a given eye.
     *
     * @param[eye] The eye to return the pose for.
     * @return HMD pose as Matrix4f
     */
    override fun getPoseForEye(eye: Int): Matrix4f {
        val p = this.getPose()
        val e = this.getHeadToEyeTransform(eye).invert()

        e.mul(p)

        return e
    }

    /**
     * Returns the HMD pose
     *
     * @param[type] Type of the tracked device to get the pose for
     * @return HMD pose as Matrix4f
     */
    override fun getPose(type: TrackedDeviceType): List<TrackedDevice> {
        return this.trackedDevices.values.filter { it.type == type }
    }

    /**
     * Extension function to convert from HmdMatric34_t to Matrix4f
     *
     * @return 4x4 Matrix4f created from the original matrix
     */
    fun HmdMatrix34.toMatrix4f(): Matrix4f {
        val m = FloatArray(12)
        this.m().get(m)

        return Matrix4f(
            m[0], m[4], m[8], 0.0f,
            m[1], m[5], m[9], 0.0f,
            m[2], m[6], m[10], 0.0f,
            m[3], m[7], m[11], 1.0f
        )
    }

    /**
     * Extension function to convert a HmdMatrix44_t to a Matrix4f
     *
     * @return 4x4 Matrix4f created from the original matrix
     */
    fun HmdMatrix44.toMatrix4f(): Matrix4f {
        return Matrix4f(this.m())
    }

    private fun loadMeshFromModelPath(type: TrackedDeviceType, path: String, mesh: Mesh): Mesh {
        val compositeFile = File(path.substringBeforeLast(".") + ".json")

        when {
            compositeFile.exists() && compositeFile.length() > 1024 -> {
                logger.info("Loading model from composite JSON, ${compositeFile.absolutePath}")
                val mapper = ObjectMapper(YAMLFactory())
                mapper.registerModule(KotlinModule())
                mapper.configure(DeserializationFeature.FAIL_ON_UNKNOWN_PROPERTIES, false)
                mapper.configure(DeserializationFeature.FAIL_ON_IGNORED_PROPERTIES, false)

                try {
                    // SteamVR's JSON contains tabs, while it shouldn't. If not replacing this, jackson will freak out.
                    val json = compositeFile.readText().replace("\t", "    ")
                    val model = mapper.readValue(json, CompositeModel::class.java)
                    model.components.forEach { (_, component) ->
                        if(component.filename != null) {
                            val m = Mesh()
                            m.readFromOBJ(compositeFile.resolveSibling(component.filename).absolutePath, true)
                            mesh.addChild(m)

                            if(component.visibility?.getOrDefault("default", true) == false) {
                                m.visible = false
                            }
                        }
                    }
                } catch(e: Exception) {
                    logger.error("Exception: $e")
                    logger.info("Loading composite JSON failed, trying to fall back to regular model.")
                    mesh.readFrom(path)
                    e.printStackTrace()
                }
            }

            mesh.name.toLowerCase().endsWith("stl") ||
                mesh.name.toLowerCase().endsWith("obj") -> {
                mesh.readFrom(path)

                if (type == TrackedDeviceType.Controller) {
                    mesh.material.diffuse = Vector3f(0.1f, 0.1f, 0.1f)
                    mesh.children.forEach { c ->
                        c.material.diffuse = Vector3f(0.1f, 0.1f, 0.1f)
                    }
                }
            }
            else -> logger.warn("Unknown model format: $path for $type")
        }


        return mesh
    }

    /**
     * Loads a model representing the [TrackedDevice].
     *
     * @param[device] The device to load the model for.
     * @param[mesh] The [Mesh] to attach the model data to.
     */
    override fun loadModelForMesh(device: TrackedDevice, mesh: Mesh): Mesh {
        val modelName = device.modelPath ?: device.name

        stackPush().use { stack ->
            val pathBuffer = stack.calloc(1024)
            val error = stack.callocInt(1)

            val l = VRRenderModels_GetRenderModelOriginalPath(modelName, pathBuffer, error)
            val pathArray = ByteArray(l-1)
            pathBuffer.get(pathArray, 0, l-1)
            val path = String(pathArray, Charset.forName("UTF-8"))

            logger.info("Loading model for $modelName from $path")

            val modelPath = path.replace('\\', '/')

            mesh.name = modelPath.substringAfterLast('/')
            loadMeshFromModelPath(device.type, modelPath, mesh)

            return mesh
        }
    }

    /**
     * Loads a model representing a kind of [TrackedDeviceType].
     *
     * @param[type] The device type to load the model for, by default [TrackedDeviceType.Controller].
     * @param[mesh] The [Mesh] to attach the model data to.
     */
    override fun loadModelForMesh(type: TrackedDeviceType, mesh: Mesh): Mesh {
        var modelName = when(type) {
            TrackedDeviceType.HMD -> "generic_hmd"
            TrackedDeviceType.Controller -> "vr_controller_vive_1_5"
            TrackedDeviceType.BaseStation -> "lh_basestation_vive"
            TrackedDeviceType.Generic -> "generic_tracker"

            else -> {
                logger.warn("No model available for $type")
                return mesh
            }
        }

        stackPush().use { stack ->
            val pathBuffer = stack.calloc(1024)
            val error = stack.callocInt(1)

            // let's see if we can get the actual render model, and not just a guess
            trackedDevices.filter { it.key.contains(type.toString()) }.entries.firstOrNull()?.let {
                modelName = it.value.name
                logger.debug("Found better model for $type, setting model name to $modelName")
            }

            val l = VRRenderModels_GetRenderModelOriginalPath(modelName, pathBuffer, error)
            val pathArray = ByteArray(l-1)
            pathBuffer.get(pathArray, 0, l-1)
            val path = String(pathArray, Charset.forName("UTF-8"))

            logger.info("Loading model for $modelName from $path")

            val modelPath = path.replace('\\', '/')

            mesh.name = modelPath.substringAfterLast('/')

            loadMeshFromModelPath(type, modelPath, mesh)

            return mesh
        }
    }

    /**
     * Returns all tracked devices a given type.
     *
     * @param[ofType] The [TrackedDeviceType] of the devices to return.
     * @return A [Map] of device name to [TrackedDevice]
     */
    override fun getTrackedDevices(ofType: TrackedDeviceType): Map<String, TrackedDevice> {
        return trackedDevices.filter { it.value.type == ofType }
    }

    /**
     * Attaches a given [TrackedDevice] to a scene graph [Node], camera-relative in case [camera] is non-null.
     *
     * @param[device] The [TrackedDevice] to use.
     * @param[node] The node which should take tracking data from [device].
     * @param[camera] A camera, in case the node should also be added as a child to the camera.
     */
    override fun attachToNode(device: TrackedDevice, node: Node, camera: Camera?) {
        if(device.type != TrackedDeviceType.Controller) {
            logger.warn("No idea how to attach device type ${device.type} to a node, sorry.")
            return
        }

        logger.info("Adding child $node to $camera")
        camera?.getScene()?.addChild(node)

        node.update.add {
            this.getPose(TrackedDeviceType.Controller).firstOrNull { it.name == device.name }?.let { controller ->

                node.metadata["TrackedDevice"] = controller
                node.wantsComposeModel = false
                node.model.identity()
                camera?.let {
                    node.model.translate(it.position)
                }
                node.model.mul(controller.pose)

//                logger.info("Updating pose of $controller, ${node.model}")

                node.needsUpdate = false
                node.needsUpdateWorld = true
            }
        }
    }

    /**
     * Adds a behaviour to the map of behaviours, making them available for key bindings
     *
     * @param[behaviourName] The name of the behaviour
     * @param[behaviour] The behaviour to add.
     */
    fun addBehaviour(behaviourName: String, behaviour: Behaviour) {
        behaviourMap.put(behaviourName, behaviour)
    }

    /**
     * Removes a behaviour from the map of behaviours.
     *
     * @param[behaviourName] The name of the behaviour to remove.
     */
    fun removeBehaviour(behaviourName: String) {
        behaviourMap.remove(behaviourName)
    }

    /**
     * Adds a key binding for a given behaviour
     *
     * @param[behaviourName] The behaviour to add a key binding for
     * @param[keys] Which keys should trigger this behaviour?
     */
    fun addKeyBinding(behaviourName: String, vararg keys: String) {
        keys.forEach { key ->
            config.inputTriggerAdder(inputMap, "all").put(behaviourName, key)
        }
    }

    fun addKeyBinding(behaviourName: String, hand: TrackerRole, button: OpenVRButton) {
        config.inputTriggerAdder(inputMap, "all").put(behaviourName, keyBinding(hand, button))
    }

    /**
     * Removes a key binding for a given behaviour
     *
     * @param[behaviourName] The behaviour to remove the key binding for.
     */
    @Suppress("unused")
    fun removeKeyBinding(behaviourName: String) {
        config.inputTriggerAdder(inputMap, "all").put(behaviourName)
    }

    /**
     * Returns the behaviour with the given name, if it exists. Otherwise null is returned.
     *
     * @param[behaviourName] The name of the behaviour
     */
    fun getBehaviour(behaviourName: String): Behaviour? {
        return behaviourMap.get(behaviourName)
    }

    /**
     * Class to represent all buttons supported by OpenVR.
     */
    enum class OpenVRButton(val internalId: Int) {
        Left(EVRButtonId_k_EButton_DPad_Left),
        Right(EVRButtonId_k_EButton_DPad_Right),
        Up(EVRButtonId_k_EButton_DPad_Up),
        Down(EVRButtonId_k_EButton_DPad_Down),
        Menu(EVRButtonId_k_EButton_ApplicationMenu),
        Side(EVRButtonId_k_EButton_Grip),
        Trigger(EVRButtonId_k_EButton_SteamVR_Trigger),
        A(EVRButtonId_k_EButton_A),
        System(EVRButtonId_k_EButton_System),
        Touchpad(EVRButtonId_k_EButton_SteamVR_Touchpad),
        IndexJoystick(EVRButtonId_k_EButton_IndexController_JoyStick),
        IndexA(EVRButtonId_k_EButton_IndexController_A),
        IndexB(EVRButtonId_k_EButton_IndexController_B),
        ProximitySensor(EVRButtonId_k_EButton_ProximitySensor),
        Axis0(EVRButtonId_k_EButton_Axis0),
        Axis1(EVRButtonId_k_EButton_Axis1),
        Axis2(EVRButtonId_k_EButton_Axis2),
        Axis3(EVRButtonId_k_EButton_Axis3),
        Axis4(EVRButtonId_k_EButton_Axis4),
        DashboardBack(EVRButtonId_k_EButton_Dashboard_Back)
    }

    companion object {
        private val logger by LazyLogger()

        protected val keyMap: HashMap<Pair<TrackerRole, OpenVRButton>, AWTKey> = hashMapOf(
            (TrackerRole.LeftHand to OpenVRButton.Left) to AWTKey(KeyEvent.VK_H),
            (TrackerRole.LeftHand to OpenVRButton.Right) to AWTKey(KeyEvent.VK_L),
            (TrackerRole.LeftHand to OpenVRButton.Up) to AWTKey(KeyEvent.VK_K),
            (TrackerRole.LeftHand to OpenVRButton.Down) to AWTKey(KeyEvent.VK_J),
            (TrackerRole.LeftHand to OpenVRButton.Menu) to AWTKey(KeyEvent.VK_M),
            (TrackerRole.LeftHand to OpenVRButton.Trigger) to AWTKey(KeyEvent.VK_T),
            (TrackerRole.LeftHand to OpenVRButton.Side) to AWTKey(KeyEvent.VK_X),

            (TrackerRole.LeftHand to OpenVRButton.A) to AWTKey(KeyEvent.VK_Q),
            (TrackerRole.LeftHand to OpenVRButton.System) to AWTKey(KeyEvent.VK_E),
            (TrackerRole.LeftHand to OpenVRButton.Touchpad) to AWTKey(KeyEvent.VK_R),
            (TrackerRole.LeftHand to OpenVRButton.IndexJoystick) to AWTKey(KeyEvent.VK_Z),
            (TrackerRole.LeftHand to OpenVRButton.IndexA) to AWTKey(KeyEvent.VK_I),
            (TrackerRole.LeftHand to OpenVRButton.IndexB) to AWTKey(KeyEvent.VK_O),
            (TrackerRole.LeftHand to OpenVRButton.ProximitySensor) to AWTKey(KeyEvent.VK_P),
            (TrackerRole.LeftHand to OpenVRButton.Axis0) to AWTKey(KeyEvent.VK_F),
            (TrackerRole.LeftHand to OpenVRButton.Axis1) to AWTKey(KeyEvent.VK_G),
            (TrackerRole.LeftHand to OpenVRButton.Axis2) to AWTKey(KeyEvent.VK_C),
            (TrackerRole.LeftHand to OpenVRButton.Axis3) to AWTKey(KeyEvent.VK_V),
            (TrackerRole.LeftHand to OpenVRButton.Axis4) to AWTKey(KeyEvent.VK_B),
            (TrackerRole.LeftHand to OpenVRButton.DashboardBack) to AWTKey(KeyEvent.VK_0),

            (TrackerRole.RightHand to OpenVRButton.Left) to AWTKey(KeyEvent.VK_A),
            (TrackerRole.RightHand to OpenVRButton.Right) to AWTKey(KeyEvent.VK_D),
            (TrackerRole.RightHand to OpenVRButton.Up ) to AWTKey(KeyEvent.VK_W),
            (TrackerRole.RightHand to OpenVRButton.Down) to AWTKey(KeyEvent.VK_S),
            (TrackerRole.RightHand to OpenVRButton.Menu) to AWTKey(KeyEvent.VK_N),
            (TrackerRole.RightHand to OpenVRButton.Trigger) to AWTKey(KeyEvent.VK_U),
            (TrackerRole.RightHand to OpenVRButton.Side) to AWTKey(KeyEvent.VK_Y),
            
            (TrackerRole.RightHand to OpenVRButton.A) to AWTKey(KeyEvent.VK_1),
            (TrackerRole.RightHand to OpenVRButton.System) to AWTKey(KeyEvent.VK_2),
            (TrackerRole.RightHand to OpenVRButton.Touchpad) to AWTKey(KeyEvent.VK_3),
            (TrackerRole.RightHand to OpenVRButton.IndexJoystick) to AWTKey(KeyEvent.VK_4),
            (TrackerRole.RightHand to OpenVRButton.IndexA) to AWTKey(KeyEvent.VK_5),
            (TrackerRole.RightHand to OpenVRButton.IndexB) to AWTKey(KeyEvent.VK_6),
            (TrackerRole.RightHand to OpenVRButton.ProximitySensor) to AWTKey(KeyEvent.VK_7),
            (TrackerRole.RightHand to OpenVRButton.Axis0) to AWTKey(KeyEvent.VK_8),
            (TrackerRole.RightHand to OpenVRButton.Axis1) to AWTKey(KeyEvent.VK_9),
            (TrackerRole.RightHand to OpenVRButton.Axis2) to AWTKey(KeyEvent.VK_COMMA),
            (TrackerRole.RightHand to OpenVRButton.Axis3) to AWTKey(KeyEvent.VK_COLON),
            (TrackerRole.RightHand to OpenVRButton.Axis4) to AWTKey(KeyEvent.VK_PLUS),
            (TrackerRole.RightHand to OpenVRButton.DashboardBack) to AWTKey(KeyEvent.VK_MINUS),

            // proximity sensor for the headset, doesn't have a handedness
            (TrackerRole.Invalid to OpenVRButton.ProximitySensor) to AWTKey(KeyEvent.VK_SPACE)
        )

        /**
         * Returns the key string mapped to [button] on [hand].
         */
        @JvmStatic fun keyBinding(hand: TrackerRole, button: OpenVRButton): String {
            val binding = keyMap[hand to button]

            if(binding == null) {
                throw UnsupportedOperationException("Key $button on $hand not found.")
            } else {
                logger.debug("Binding for $button on $hand is ${binding.string}")
                return binding.string
            }
        }

        private fun translateError(error: Int): String {
            return when (error) {
                EVRCompositorError_VRCompositorError_None ->
                    "No error"
                EVRCompositorError_VRCompositorError_RequestFailed ->
                    "Request failed"
                EVRCompositorError_VRCompositorError_IncompatibleVersion ->
                    "Incompatible API version"
                EVRCompositorError_VRCompositorError_DoNotHaveFocus ->
                    "Compositor does not have focus"
                EVRCompositorError_VRCompositorError_InvalidTexture ->
                    "Invalid texture"
                EVRCompositorError_VRCompositorError_IsNotSceneApplication ->
                    "Not scene application"
                EVRCompositorError_VRCompositorError_TextureIsOnWrongDevice ->
                    "Texture is on wrong device"
                EVRCompositorError_VRCompositorError_TextureUsesUnsupportedFormat ->
                    "Texture uses unsupported format"
                EVRCompositorError_VRCompositorError_SharedTexturesNotSupported ->
                    "Shared textures are not supported"
                EVRCompositorError_VRCompositorError_IndexOutOfRange ->
                    "Index out of range"
                EVRCompositorError_VRCompositorError_AlreadySubmitted ->
                    "Already submitted"
                else ->
                    "Unknown error"
            }
        }

        private fun OpenVRButton.toKeyEvent(role: TrackerRole): Pair<KeyEvent, KeyEvent> {
            val keycode = this.toAWTKeyCode(role)
            return KeyEvent(object: Component() {}, KeyEvent.KEY_PRESSED, System.nanoTime(), 0, keycode.code, keycode.char) to
                KeyEvent(object: Component() {}, KeyEvent.KEY_RELEASED, System.nanoTime() + 10e5.toLong(), 0, keycode.code, keycode.char)
        }

        private fun OpenVRButton.toAWTKeyCode(role: TrackerRole = TrackerRole.LeftHand): AWTKey {
            val key = keyMap[role to this]
            return if(key != null) {
                key
            } else {
                logger.warn("Unknown key: $this for role $role")
                AWTKey(KeyEvent.VK_ESCAPE)
            }
        }

        private fun HmdVector3.toVector3f(): Vector3f {
            return Vector3f(this.v())
        }
    }
}<|MERGE_RESOLUTION|>--- conflicted
+++ resolved
@@ -689,13 +689,7 @@
     override fun submitToCompositorVulkan(width: Int, height: Int, format: Int,
                                           instance: VkInstance, device: VulkanDevice,
                                           queue: VkQueue, image: Long) {
-<<<<<<< HEAD
-        VRCompositor_WaitGetPoses(hmdTrackedDevicePoses, gamePoses)
-
-        update()
-=======
 //        update()
->>>>>>> 992d854d
         if (disableSubmission || !readyForSubmission) {
             return
         }
@@ -773,14 +767,11 @@
                 endCommandBuffer(device, commandPool, queue, true, true)
             }
         }
-<<<<<<< HEAD
     }
 
     fun vibrate(controller: TrackedDevice, duration: Int = 1000) {
         val id = controller.name.substringAfterLast("-").toInt()
         VRSystem_TriggerHapticPulse(id, 0, duration.toShort())
-=======
->>>>>>> 992d854d
     }
 
 
