--- conflicted
+++ resolved
@@ -53,11 +53,7 @@
  * @author Ulrik Günther <hello@ulrik.is>
  */
 
-<<<<<<< HEAD
-class H264Encoder(val frameWidth: Int, val frameHeight: Int, filename: String, val fps: Int = 60, override var hub: Hub? = null, val networked:Boolean = false,
-=======
 class H264Encoder(val frameWidth: Int, val frameHeight: Int, filename: String, val fps: Int = 60, override var hub: Hub? = null, val networked: Boolean = false,
->>>>>>> f34fcb1e
                   val streamingAddress: String = "udp://${InetAddress.getLocalHost().hostAddress}:3337"): Hubable {
     protected val logger by LazyLogger()
     protected lateinit var frame: AVFrame
@@ -79,16 +75,9 @@
 
     val format = VideoFormat.valueOf(hub?.get<Settings>(SceneryElement.Settings)?.get("VideoEncoder.Format", "H264") ?: "H264")
     val quality = VideoEncodingQuality.valueOf(hub?.get<Settings>(SceneryElement.Settings)?.get("VideoEncoder.Quality", "Medium") ?: "Medium")
-<<<<<<< HEAD
-//    val networked = hub?.get<Settings>(SceneryElement.Settings)?.get("VideoEncoder.StreamVideo", false) ?: false
+
     val bitrate = hub?.get<Settings>(SceneryElement.Settings)?.get("VideoEncoder.Bitrate", 10000000) ?: 10000000
 
-//    val streamingAddress = hub?.get<Settings>(SceneryElement.Settings)?.get("VideoEncoder.StreamingAddress", "udp://${InetAddress.getLocalHost().hostAddress}:3337")
-//        ?: "udp://${InetAddress.getLocalHost().hostAddress}:3337"
-=======
-    val bitrate = hub?.get<Settings>(SceneryElement.Settings)?.get("VideoEncoder.Bitrate", 10000000) ?: 10000000
-
->>>>>>> f34fcb1e
     val disableHWAcceleration = hub?.get<Settings>(SceneryElement.Settings)?.get("VideoEncoder.DisableHWEncoding", false)
 
     enum class VideoFormat {
