--- conflicted
+++ resolved
@@ -213,22 +213,6 @@
                 hub.remove(vm)
             }
 
-<<<<<<< HEAD
-        volumeManager = if(vm != null) {
-            hub.add(VolumeManager(hub, vm.useCompute, vm.customSegments, vm.customBindings))
-        } else {
-            hub.add(VolumeManager(hub))
-        }
-        vm?.customTextures?.forEach {
-            volumeManager.customTextures.add(it)
-            volumeManager.material.textures[it] = vm.material.textures[it]!!
-        }
-        volumeManager.add(this)
-        volumes.forEach {
-            volumeManager.add(it)
-            it.delegate = volumeManager
-            it.volumeManager = volumeManager
-=======
             volumeManager = if (vm != null) {
                 hub.add(VolumeManager(hub, vm.useCompute, vm.customSegments, vm.customBindings))
             } else {
@@ -245,7 +229,6 @@
                 it.volumeManager = volumeManager
             }
             delegate = volumeManager
->>>>>>> e1e0b7e4
         }
     }
 
