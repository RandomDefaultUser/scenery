--- conflicted
+++ resolved
@@ -5,11 +5,7 @@
     <parent>
         <groupId>org.scijava</groupId>
         <artifactId>pom-scijava</artifactId>
-<<<<<<< HEAD
-        <version>29.0.0</version>
-=======
         <version>29.2.0</version>
->>>>>>> ef4011e3
     </parent>
 
     <groupId>graphics.scenery</groupId>
@@ -117,11 +113,7 @@
         <ui-behaviour.version>2.0.2</ui-behaviour.version>
 
         <bigvolumeviewer.version>0.1.8</bigvolumeviewer.version>
-<<<<<<< HEAD
         <bigdataviewer-core.version>8.0.0</bigdataviewer-core.version>
-=======
-        <bigdataviewer.version>8.0.0</bigdataviewer.version>
->>>>>>> ef4011e3
         <ffmpeg.version>4.2.1-1.5.2</ffmpeg.version>
         <jackson-dataformat-msgpack.version>0.8.20</jackson-dataformat-msgpack.version>
         <jeromq.version>0.4.3</jeromq.version>
